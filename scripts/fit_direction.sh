--- conflicted
+++ resolved
@@ -1,15 +1,12 @@
 #!/usr/bin/env bash
 set -euo pipefail
 . .venv/bin/activate || true
-<<<<<<< HEAD
 
 python -m clip_causal_repair.feature_edit fit-direction \
   --arch ViT-B-32 \
   --pretrained laion2b_s34b_b79k \
+  --backend openclip \
   --root data/wilds \
   --split train \
   --max-samples 2000 \
-  --out edits/water_direction.npy
-=======
-python -m clip_causal_repair.feature_edit fit-direction   --arch ViT-B-32   --pretrained laion2b_s34b_b79k   --backend openclip   --root data/wilds   --split train   --max-samples 2000   --out edits/water_direction.npy
->>>>>>> fa55df96
+  --out edits/water_direction.npy