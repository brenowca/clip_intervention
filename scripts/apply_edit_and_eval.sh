--- conflicted
+++ resolved
@@ -1,17 +1,14 @@
 #!/usr/bin/env bash
 set -euo pipefail
 . .venv/bin/activate || true
-<<<<<<< HEAD
 
 python -m clip_causal_repair.feature_edit apply \
   --arch ViT-B-32 \
   --pretrained laion2b_s34b_b79k \
+  --backend openclip \
   --root data/wilds \
   --direction edits/water_direction.npy \
   --layer visual \
   --alpha 1.0 \
   --eval-split test \
-  --out outputs/after_edit.csv
-=======
-python -m clip_causal_repair.feature_edit apply   --arch ViT-B-32   --pretrained laion2b_s34b_b79k   --backend openclip   --root data/wilds   --direction edits/water_direction.npy   --layer final   --alpha 1.0   --eval-split test   --out outputs/after_edit.csv
->>>>>>> fa55df96
+  --out outputs/after_edit.csv